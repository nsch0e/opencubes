--- conflicted
+++ resolved
@@ -122,8 +122,7 @@
     CubeIterator begin() { return CubeIterator(header->n, filePointer + shapes[0].offset); }
     CubeIterator end() { return CubeIterator(header->n, filePointer + shapes[0].offset + header->numPolycubes * header->n * 3); }
 
-<<<<<<< HEAD
-    ShapeRange getCubesByShape(uint32_t i) {
+    virtual ShapeRange getCubesByShape(uint32_t i) override {
         ShapeRange range;
         if (i >= header->numShapes) {
             range.b = CubeIterator(header->n, 0);
@@ -137,12 +136,6 @@
         range.size = shapes[i].size / (header->n * sizeof(XYZ));
         range.shape = XYZ(shapes[i].dim0, shapes[i].dim1, shapes[i].dim2);
         return range;
-=======
-    virtual ShapeRange getCubesByShape(uint32_t i) override {
-        if (i >= header->numShapes) return {CubeIterator(header->n, 0), CubeIterator(header->n, 0), 0, XYZ(0, 0, 0)};
-        return {CubeIterator(header->n, filePointer + shapes[i].offset), CubeIterator(header->n, filePointer + shapes[i].offset + shapes[i].size),
-                shapes[i].size / (header->n * sizeof(XYZ)), XYZ(shapes[i].dim0, shapes[i].dim1, shapes[i].dim2)};
->>>>>>> db556f27
     }
     virtual size_t size() override { return header->numPolycubes; };
     virtual uint32_t numShapes() override { return header->numShapes; };
